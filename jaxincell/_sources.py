import jax.numpy as jnp
from jax import jit, vmap
from jax.lax import dynamic_update_slice
from functools import partial
from ._filters import filter_scalar_field, filter_vector_field

__all__ = ['get_S2_weights_and_indices_periodic_CN','charge_density_BCs', 'single_particle_charge_density', 'calculate_charge_density', 'current_density', 'current_density_periodic_CN']

@jit
def get_S2_weights_and_indices_periodic_CN(x, dx, grid_start, grid_size):
    """
    Calculates weights and indices for Quadratic Spline (S2).
    Applies Periodic Wrapping to indices immediately.
    """
    # 1. Normalize position
    x_norm = (x - grid_start) / dx
    
    # 2. Nearest node index k
    k = jnp.round(x_norm).astype(int)
    
    # 3. Raw Indices [k-1, k, k+1]
    # We apply modulo (%) here to handle wrapping automatically.
    # e.g., if k=0, k-1=-1, which wraps to grid_size-1.
    indices = jnp.array([k - 1, k, k + 1]) % grid_size
    
    # 4. Distance d from node k
    d = x_norm - k  # d in [-0.5, 0.5]
    
    # 5. Continuous S2 Weights
    # Center (at k):
    w_cen = 0.75 - d**2
    
    # Left (at k-1): Distance is (1 + d)
    w_left = 0.5 * (0.5 - d)**2
    
    # Right (at k+1): Distance is (1 - d)
    w_right = 0.5 * (0.5 + d)**2
    
    weights = jnp.array([w_left, w_cen, w_right])
    
    return indices, weights

@jit
def charge_density_BCs(particle_BC_left, particle_BC_right, position, dx, grid, charge):
    """
    Compute the charge contribution to the boundary points based on particle positions and boundary conditions.

    Args:
        particle_BC_left (int): Boundary condition for the left edge (0: periodic, 1: reflective, 2: absorbing).
        particle_BC_right (int): Boundary condition for the right edge (0: periodic, 1: reflective, 2: absorbing).
        position (float): Position of the particle.
        dx (float): Grid spacing.
        grid (array-like): Grid points as a 1D array.
        charge (float): Charge of the particle.

    Returns:
        tuple: Charge contributions to the left and right boundaries.
    """
    # Compute charges outside the grid boundaries
    extra_charge_left = (charge / dx) * jnp.where(
        jnp.abs(position - grid[0]) <= dx / 2,
        0.5 * (0.5 + (grid[0] - position) / dx) ** 2,
        0
    )
    extra_charge_right = (charge / dx) * jnp.where(
        jnp.abs(position - grid[-1]) <= dx / 2,
        0.5 * (0.5 + (position - grid[-1]) / dx) ** 2,
        0
    )

    # Apply boundary conditions
    charge_left = jnp.select(
        [particle_BC_left == 0, particle_BC_left == 1, particle_BC_left == 2],
        [extra_charge_right, extra_charge_left, 0]
    )
    charge_right = jnp.select(
        [particle_BC_right == 0, particle_BC_right == 1, particle_BC_right == 2],
        [extra_charge_left, extra_charge_right, 0]
    )

    return charge_left, charge_right

@jit
def single_particle_charge_density(x, q, dx, grid, particle_BC_left, particle_BC_right):
    """
    Computes the charge density contribution of a single particle to the grid using a 
    quadratic particle shape function.

    Args:
        x (float): The particle position.
        q (float): The particle charge.
        dx (float): The grid spacing.
        grid (array): The grid points.
        particle_BC_left (int): Left boundary condition type.
        particle_BC_right (int): Right boundary condition type.

    Returns:
        array: The charge density contribution on the grid.
    """
    # Compute charge density using a quadratic shape function
    grid_noBCs =  (q/dx)*jnp.where(jnp.abs(x-grid)<=dx/2,3/4-(x-grid)**2/(dx**2),
                         jnp.where((dx/2<jnp.abs(x-grid))&(jnp.abs(x-grid)<=3*dx/2),
                                    0.5*(3/2-jnp.abs(x-grid)/dx)**2,
                                    jnp.zeros(len(grid))))

    # Handle boundary conditions
    chargedens_for_L, chargedens_for_R = charge_density_BCs(particle_BC_left, particle_BC_right, x, dx, grid, q)
    grid_BCs = grid_noBCs.at[ 0].set(chargedens_for_L + grid_noBCs[ 0])
    grid_BCs = grid_BCs  .at[-1].set(chargedens_for_R + grid_BCs  [-1])
    return grid_BCs

@jit
def calculate_charge_density(xs_n, qs, dx, grid, particle_BC_left, particle_BC_right,
                             filter_passes=5, filter_alpha=0.5, filter_strides=(1, 2, 4),
                             field_BC_left=0, field_BC_right=0):
    """
    Computes the total charge density on the grid by summing contributions from all particles.

    Args:
        xs_n (array): Particle positions at the current timestep, shape (N, 1).
        qs (array): Particle charges, shape (N, 1).
        dx (float): The grid spacing.
        grid (array): The grid points.
<<<<<<< HEAD
        particle_BC_left (int): Left boundary condition type for particle deposition.
        particle_BC_right (int): Right boundary condition type for particle deposition.
        filter_passes (int): Number of digital filter passes to apply (default: 5). Internally capped at 17.
        filter_alpha (float): Filter strength parameter (default: 0.5).
        filter_strides (tuple): Tuple of stride values for multi-scale filtering (default: (1, 2, 4)).
        field_BC_left (int): Left boundary condition for filtering (0: periodic, 1: reflective, 2: absorbing).
        field_BC_right (int): Right boundary condition for filtering (0: periodic, 1: reflective, 2: absorbing).
=======
        particle_BC_left (int): Left boundary condition type.
        particle_BC_right (int): Right boundary condition type.
>>>>>>> 34926447

    Returns:
        array: Total charge density on the grid.
    """
    # Vectorize over particles
    chargedens_contrib = vmap(single_particle_charge_density, in_axes=(0, 0, None, None, None, None))
    
    # Compute charge density for all particles
    chargedens = chargedens_contrib(xs_n[:, 0], qs[:, 0], dx, grid, particle_BC_left, particle_BC_right)

    # Sum the contributions across all particles
    total_chargedens = jnp.sum(chargedens, axis=0)

    # Apply digital filtering to the total charge density
    total_chargedens = filter_scalar_field(
        total_chargedens,
        passes=filter_passes,
        alpha=filter_alpha,
        strides=filter_strides,
        bc_left=field_BC_left,
        bc_right=field_BC_right,
    )

    return total_chargedens

@jit
def current_density(xs_nminushalf, xs_n, xs_nplushalf,
                    vs_n, qs, dx, dt, grid, grid_start,
                    particle_BC_left, particle_BC_right,
                    filter_passes=5, filter_alpha=0.5, filter_strides=(1, 2, 4),
                    field_BC_left=0, field_BC_right=0):
    """
    Computes the current density `j` on the grid from particle motion.

    Args:
        xs_nminushalf (array): Particle positions at the half timestep before the current one, shape (N, 1).
        xs_n (array): Particle positions at the current timestep, shape (N, 1).
        xs_nplushalf (array): Particle positions at the half timestep after the current one, shape (N, 1).
        vs_n (array): Particle velocities at the current timestep, shape (N, 3).
        qs (array): Particle charges, shape (N, 1).
        dx (float): The grid spacing.
        dt (float): The time step size.
        grid (array): The grid points.
        grid_start (float): The starting position of the grid.
<<<<<<< HEAD
        particle_BC_left (int): Left boundary condition type for particle deposition.
        particle_BC_right (int): Right boundary condition type for particle deposition.
        filter_passes (int): Number of digital filter passes to apply (default: 5). Internally capped at 17.
        filter_alpha (float): Filter strength parameter (default: 0.5).
        filter_strides (tuple): Tuple of stride values for multi-scale filtering (default: (1, 2, 4)).
        field_BC_left (int): Left boundary condition for filtering (0: periodic, 1: reflective, 2: absorbing).
        field_BC_right (int): Right boundary condition for filtering (0: periodic, 1: reflective, 2: absorbing).
=======
        particle_BC_left (int): Left boundary condition type.
        particle_BC_right (int): Right boundary condition type.
>>>>>>> 34926447

    Returns:
        array: Current density on the grid, shape (G, 3), where G is the number of grid points.
    """
    def compute_current(i):
        # Compute x-component of the current density
        x_nminushalf = xs_nminushalf[i, 0]
        x_nplushalf = xs_nplushalf[i, 0]
        q = qs[i, 0]
        cell_no = ((x_nminushalf - grid_start) // dx).astype(int)

        # Compute the charge density difference over time
        diff_chargedens_1particle_whole = (
            single_particle_charge_density(x_nplushalf, q, dx, grid, particle_BC_left, particle_BC_right) -
            single_particle_charge_density(x_nminushalf, q, dx, grid, particle_BC_left, particle_BC_right)
        ) / dt

        # Sweep only cells -3 to 2 relative to particle's initial position.
        diff_chargedens_1particle_short = jnp.roll(diff_chargedens_1particle_whole, 3 - cell_no)[:6]
        j_grid_short = jnp.cumsum(-diff_chargedens_1particle_short * dx)

        # Copy 6-cell grid back onto proper grid
        j_grid_x = jnp.zeros(len(grid))
        j_grid_x = dynamic_update_slice(j_grid_x, j_grid_short, (0,))

        # Roll back to its correct position on grid
        j_grid_x = jnp.roll(j_grid_x, cell_no - 3)

        # Compute y- and z-components of the current density
        x_n = xs_n[i, 0]
        vy_n = vs_n[i, 1]
        vz_n = vs_n[i, 2]
        chargedens = single_particle_charge_density(x_n, q, dx, grid, particle_BC_left, particle_BC_right)

        j_grid_y = chargedens * vy_n
        j_grid_z = chargedens * vz_n

        return j_grid_x, j_grid_y, j_grid_z  # Each output has shape (grid_size,)
 
    current_dens_x, current_dens_y, current_dens_z = vmap(compute_current)(jnp.arange(len(xs_nminushalf)))
    current_dens_x = jnp.sum(current_dens_x, axis=0)
    current_dens_y = jnp.sum(current_dens_y, axis=0)
    current_dens_z = jnp.sum(current_dens_z, axis=0)

    current_density = jnp.stack([current_dens_x, current_dens_y, current_dens_z], axis=0).T

    # Apply digital filtering to the current density
    current_density = filter_vector_field(
        current_density,
        passes=filter_passes,
        alpha=filter_alpha,
        strides=filter_strides,
        bc_left=field_BC_left,
        bc_right=field_BC_right,
    )
    
    return current_density


@partial(jit, static_argnames=('grid_size',))
def current_density_periodic_CN(xs_n, vs_n, qs, dx, grid_start, grid_size):
    """
    Deposits Current J using Periodic BCs.
    Note: We removed xs_nminushalf/plus half arguments as we use the midpoint 
    approximation (xs_n, vs_n) consistent with CN.
    """
    
    def compute_single_particle_J(i):
        x = xs_n[i, 0]
        q = qs[i, 0]
        
        # Variational Current: J = (q/dx) * v * S(x)
        vx = vs_n[i, 0] * (q / dx)
        vy = vs_n[i, 1] * (q / dx)
        vz = vs_n[i, 2] * (q / dx)
        
        # Get wrapped indices and weights
        indices, weights = get_S2_weights_and_indices_periodic_CN(x, dx, grid_start, grid_size)
        
        # Calculate contributions
        jx_contrib = weights * vx
        jy_contrib = weights * vy
        jz_contrib = weights * vz
        
        return indices, jx_contrib, jy_contrib, jz_contrib

    # Vectorize over particles
    batch_indices, batch_Jx, batch_Jy, batch_Jz = vmap(compute_single_particle_J)(jnp.arange(len(xs_n)))
    
    # Flatten
    batch_indices = batch_indices.flatten()
    batch_Jx = batch_Jx.flatten()
    batch_Jy = batch_Jy.flatten()
    batch_Jz = batch_Jz.flatten()
    
    # Accumulate onto grid
    # .at[indices].add() handles collisions (multiple particles in same cell) correctly
    J_x = jnp.zeros(grid_size).at[batch_indices].add(batch_Jx)
    J_y = jnp.zeros(grid_size).at[batch_indices].add(batch_Jy)
    J_z = jnp.zeros(grid_size).at[batch_indices].add(batch_Jz)
    
    return jnp.stack([J_x, J_y, J_z], axis=1)<|MERGE_RESOLUTION|>--- conflicted
+++ resolved
@@ -121,7 +121,6 @@
         qs (array): Particle charges, shape (N, 1).
         dx (float): The grid spacing.
         grid (array): The grid points.
-<<<<<<< HEAD
         particle_BC_left (int): Left boundary condition type for particle deposition.
         particle_BC_right (int): Right boundary condition type for particle deposition.
         filter_passes (int): Number of digital filter passes to apply (default: 5). Internally capped at 17.
@@ -129,10 +128,6 @@
         filter_strides (tuple): Tuple of stride values for multi-scale filtering (default: (1, 2, 4)).
         field_BC_left (int): Left boundary condition for filtering (0: periodic, 1: reflective, 2: absorbing).
         field_BC_right (int): Right boundary condition for filtering (0: periodic, 1: reflective, 2: absorbing).
-=======
-        particle_BC_left (int): Left boundary condition type.
-        particle_BC_right (int): Right boundary condition type.
->>>>>>> 34926447
 
     Returns:
         array: Total charge density on the grid.
@@ -177,7 +172,6 @@
         dt (float): The time step size.
         grid (array): The grid points.
         grid_start (float): The starting position of the grid.
-<<<<<<< HEAD
         particle_BC_left (int): Left boundary condition type for particle deposition.
         particle_BC_right (int): Right boundary condition type for particle deposition.
         filter_passes (int): Number of digital filter passes to apply (default: 5). Internally capped at 17.
@@ -185,10 +179,6 @@
         filter_strides (tuple): Tuple of stride values for multi-scale filtering (default: (1, 2, 4)).
         field_BC_left (int): Left boundary condition for filtering (0: periodic, 1: reflective, 2: absorbing).
         field_BC_right (int): Right boundary condition for filtering (0: periodic, 1: reflective, 2: absorbing).
-=======
-        particle_BC_left (int): Left boundary condition type.
-        particle_BC_right (int): Right boundary condition type.
->>>>>>> 34926447
 
     Returns:
         array: Current density on the grid, shape (G, 3), where G is the number of grid points.
